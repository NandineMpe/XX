--- conflicted
+++ resolved
@@ -5,11 +5,6 @@
   domainName: string;
   certificateArn?: string;
   backendLoadBalancer: elbv2.IApplicationLoadBalancer;
-  /**
-   * Whether to provision DNS and aliases for www.<domain> in addition to the apex.
-   * Defaults to true; set to false to proceed with apex-only while www is pending.
-   */
-  enableWww?: boolean;
 }
 
 export class AugentikFrontendStack extends Stack {
@@ -45,16 +40,9 @@
       originSslProtocols: [cloudfront.OriginSslPolicy.TLS_V1_2],
     });
 
-<<<<<<< HEAD
-    // Support apex domain and optional www subdomain when certificate is provided
-    const includeWww = props.enableWww !== false;
-    const distributionDomainNames = props.certificateArn
-      ? [props.domainName, ...(includeWww ? [`www.${props.domainName}`] : [])]
-=======
     // Support apex domain and www subdomain when certificate is provided
     const distributionDomainNames = props.certificateArn
       ? [props.domainName, `www.${props.domainName}`]
->>>>>>> b0aefd20
       : undefined;
 
     this.distribution = new cloudfront.Distribution(this, 'Distribution', {
@@ -79,30 +67,6 @@
       domainNames: distributionDomainNames,
     });
 
-<<<<<<< HEAD
-    // Always create Route53 records for apex; optionally create www
-    const zone = route53.HostedZone.fromLookup(this, 'HostedZone', {
-      domainName: props.domainName,
-    });
-
-    // Apex A and AAAA
-    new route53.ARecord(this, 'AliasRecordRootA', {
-      zone,
-      target: route53.RecordTarget.fromAlias(new targets.CloudFrontTarget(this.distribution)),
-    });
-    new route53.AaaaRecord(this, 'AliasRecordRootAAAA', {
-      zone,
-      target: route53.RecordTarget.fromAlias(new targets.CloudFrontTarget(this.distribution)),
-    });
-
-    if (includeWww) {
-      // www A and AAAA
-      new route53.ARecord(this, 'AliasRecordWwwA', {
-        zone,
-        recordName: `www.${props.domainName}`,
-        target: route53.RecordTarget.fromAlias(new targets.CloudFrontTarget(this.distribution)),
-      });
-=======
     if (props.env?.region === 'us-east-1') {
       // Lookup public hosted zone by apex domain (e.g., augentik.com)
       const zone = route53.HostedZone.fromLookup(this, 'HostedZone', {
@@ -125,7 +89,6 @@
         recordName: `www.${props.domainName}`,
         target: route53.RecordTarget.fromAlias(new targets.CloudFrontTarget(this.distribution)),
       });
->>>>>>> b0aefd20
       new route53.AaaaRecord(this, 'AliasRecordWwwAAAA', {
         zone,
         recordName: `www.${props.domainName}`,
