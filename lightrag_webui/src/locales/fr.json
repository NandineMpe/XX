--- conflicted
+++ resolved
@@ -156,14 +156,10 @@
         "maxQueryDepth": "Profondeur maximale de la requête",
         "maxNodes": "Nombre maximum de nœuds",
         "maxLayoutIterations": "Itérations maximales de mise en page",
-<<<<<<< HEAD
         "resetToDefault": "Réinitialiser par défaut",
+        "edgeSizeRange": "Plage de taille des arêtes",
         "depth": "D",
         "max": "Max",
-=======
-        "edgeSizeRange": "Plage de taille des arêtes",
-        "depth": "Profondeur",
->>>>>>> e04670d8
         "degree": "Degré",
         "apiKey": "Clé API",
         "enterYourAPIkey": "Entrez votre clé API",
